--- conflicted
+++ resolved
@@ -23,11 +23,7 @@
       architecture: 'x64'
   - script: |
       python -m pip install --upgrade pip
-<<<<<<< HEAD
-      pip install coveralls flake8 imageio matplotlib mock nose scipy six
-=======
       pip install imageio matplotlib numpy networkx pandas scipy
->>>>>>> 21860c69
       pip install pyqt
       python -c "import imageio;imageio.plugins.freeimage.download()"
     displayName: 'Dependencies'
@@ -61,11 +57,7 @@
       mkdir ~/.matplotlib/
       echo "backend: TkAgg" >> ~/.matplotlib/matplotlibrc
       python -m pip install --upgrade pip
-<<<<<<< HEAD
-      pip install coveralls flake8 imageio matplotlib mock nose scipy six
-=======
       pip install imageio matplotlib numpy networkx pandas scipy
->>>>>>> 21860c69
       pip install pyqt
       python -c "import imageio;imageio.plugins.freeimage.download()"
     displayName: 'Dependencies'
